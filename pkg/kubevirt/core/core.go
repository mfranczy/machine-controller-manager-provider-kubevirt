// Copyright (c) 2020 SAP SE or an SAP affiliate company. All rights reserved. This file is licensed under the Apache Software License, v. 2 except as noted otherwise in the LICENSE file
//
// Licensed under the Apache License, Version 2.0 (the "License");
// you may not use this file except in compliance with the License.
// You may obtain a copy of the License at
//
//      http://www.apache.org/licenses/LICENSE-2.0
//
// Unless required by applicable law or agreed to in writing, software
// distributed under the License is distributed on an "AS IS" BASIS,
// WITHOUT WARRANTIES OR CONDITIONS OF ANY KIND, either express or implied.
// See the License for the specific language governing permissions and
// limitations under the License.

// Package core contains the cloud kubevirt specific implementations to manage machines
package core

import (
	"context"
	"fmt"
	"strconv"
	"strings"
	"time"

	api "github.com/gardener/machine-controller-manager-provider-kubevirt/pkg/kubevirt/apis"
	clouderrors "github.com/gardener/machine-controller-manager-provider-kubevirt/pkg/kubevirt/errors"
	"github.com/gardener/machine-controller-manager-provider-kubevirt/pkg/kubevirt/util"

	"gopkg.in/yaml.v2"
	corev1 "k8s.io/api/core/v1"
	kerrors "k8s.io/apimachinery/pkg/api/errors"
	"k8s.io/apimachinery/pkg/api/resource"
	metav1 "k8s.io/apimachinery/pkg/apis/meta/v1"
	"k8s.io/apimachinery/pkg/types"
	"k8s.io/client-go/util/retry"
	"k8s.io/klog"
	utilpointer "k8s.io/utils/pointer"
	kubevirtv1 "kubevirt.io/client-go/api/v1"
	cdi "kubevirt.io/containerized-data-importer/pkg/apis/core/v1alpha1"
	"sigs.k8s.io/controller-runtime/pkg/client"
)

const (
	// ProviderName specifies the machine controller for kubevirt cloud provider
	ProviderName      = "kubevirt"
	machineClassLabel = "mcm.gardener.cloud/machineclass"
)

// ClientFactory creates a client from the kubeconfig saved in the "kubeconfig" field of the given secret.
type ClientFactory interface {
	// GetClient creates a client from the kubeconfig saved in the "kubeconfig" field of the given secret.
	// It also returns the namespace of the kubeconfig's current context.
	GetClient(secret *corev1.Secret) (client.Client, string, error)
}

// ClientFactoryFunc is a function that implements ClientFactory.
type ClientFactoryFunc func(secret *corev1.Secret) (client.Client, string, error)

// GetClient creates a client from the kubeconfig saved in the "kubeconfig" field of the given secret.
// It also returns the namespace of the kubeconfig's current context.
func (f ClientFactoryFunc) GetClient(secret *corev1.Secret) (client.Client, string, error) {
	return f(secret)
}

// PluginSPIImpl is the real implementation of PluginSPI interface
// that makes the calls to the provider SDK
type PluginSPIImpl struct {
	cf ClientFactory
}

// NewPluginSPIImpl creates a new PluginSPIImpl with the given ClientFactory.
func NewPluginSPIImpl(cf ClientFactory) (*PluginSPIImpl, error) {
	return &PluginSPIImpl{
		cf: cf,
	}, nil
}

// CreateMachine creates a Kubevirt virtual machine with the given name and an associated data volume based on the
// DataVolumeTemplate, using the given provider spec. It also creates a secret where the userdata(cloud-init) are saved and mounted on the VM.
func (p PluginSPIImpl) CreateMachine(ctx context.Context, machineName string, providerSpec *api.KubeVirtProviderSpec, secret *corev1.Secret) (providerID string, err error) {
	c, namespace, err := p.cf.GetClient(secret)
	if err != nil {
		return "", fmt.Errorf("failed to create client: %v", err)
	}

	requestsAndLimits, err := util.ParseResources(providerSpec.CPUs, providerSpec.Memory)
	if err != nil {
		return "", fmt.Errorf("failed to parse resources fields: %v", err)
	}

	pvcSize, err := resource.ParseQuantity(providerSpec.PVCSize)
	if err != nil {
		return "", fmt.Errorf("failed to parse pvcSize field: %v", err)
	}

	var (
		pvcRequest                    = corev1.ResourceList{corev1.ResourceStorage: pvcSize}
		terminationGracePeriodSeconds = int64(30)
		userdataSecretName            = fmt.Sprintf("userdata-%s-%s", machineName, strconv.Itoa(int(time.Now().Unix())))

		dnsPolicy corev1.DNSPolicy
		dnsConfig *corev1.PodDNSConfig
	)

	if providerSpec.DNSPolicy != "" {
		dnsPolicy, err = util.DNSPolicy(providerSpec.DNSPolicy)
		if err != nil {
			return "", fmt.Errorf("invalid DNS policy: %v", err)
		}
	}

	if providerSpec.DNSConfig != "" {
		if err := yaml.Unmarshal([]byte(providerSpec.DNSConfig), dnsConfig); err != nil {
			return "", fmt.Errorf(`failed to unmarshal "dnsConfig" field: %v`, err)
		}
	}

	interfaces, networks, networkData := buildNetworks(providerSpec.Networks)

	userData := string(secret.Data["userData"])
	if len(providerSpec.SSHKeys) > 0 {
		var userSSHKeys []string
		for _, sshKey := range providerSpec.SSHKeys {
			userSSHKeys = append(userSSHKeys, strings.TrimSpace(sshKey))
		}

		userData, err = addUserSSHKeysToUserData(userData, userSSHKeys)
		if err != nil {
			return "", fmt.Errorf("failed to add ssh keys to cloud-init: %v", err)
		}
	}

	var vmLabels = map[string]string{}
	if len(providerSpec.Tags) > 0 {
		vmLabels = providerSpec.Tags
	}
	vmLabels["kubevirt.io/vm"] = machineName

	machineClassName := vmLabels[machineClassLabel]
	dataVolumeName, err := p.getDataVolume(ctx, c, machineClassName, namespace)
	if err != nil {
		return "", err
	}

	dataVolumeTemplate := cdi.DataVolume{
		ObjectMeta: metav1.ObjectMeta{
			Name:      machineName,
			Namespace: namespace,
		},
		Spec: cdi.DataVolumeSpec{
			PVC: &corev1.PersistentVolumeClaimSpec{
				StorageClassName: utilpointer.StringPtr(providerSpec.StorageClassName),
				AccessModes: []corev1.PersistentVolumeAccessMode{
					"ReadWriteOnce",
				},
				Resources: corev1.ResourceRequirements{
					Requests: pvcRequest,
				},
			},
			Source: cdi.DataVolumeSource{
				HTTP: &cdi.DataVolumeSourceHTTP{
					URL: providerSpec.SourceURL,
				},
			},
		},
	}

	if dataVolumeName != "" {
		dataVolumeTemplate.Spec.Source = cdi.DataVolumeSource{
			PVC: &cdi.DataVolumeSourcePVC{
				Name:      dataVolumeName,
				Namespace: namespace,
			},
		}
	}

	virtualMachine := &kubevirtv1.VirtualMachine{
		ObjectMeta: metav1.ObjectMeta{
			Name:      machineName,
			Namespace: namespace,
			Labels:    vmLabels,
		},
		Spec: kubevirtv1.VirtualMachineSpec{
			Running: utilpointer.BoolPtr(true),
			Template: &kubevirtv1.VirtualMachineInstanceTemplateSpec{
				ObjectMeta: metav1.ObjectMeta{
					Labels: map[string]string{
						"kubevirt.io/vm": machineName,
					},
				},
				Spec: kubevirtv1.VirtualMachineInstanceSpec{
					Domain: kubevirtv1.DomainSpec{
						Devices: kubevirtv1.Devices{
							Disks: []kubevirtv1.Disk{
								{
									Name:       "datavolumedisk",
									DiskDevice: kubevirtv1.DiskDevice{Disk: &kubevirtv1.DiskTarget{Bus: "virtio"}},
								},
								{
									Name:       "cloudinitdisk",
									DiskDevice: kubevirtv1.DiskDevice{Disk: &kubevirtv1.DiskTarget{Bus: "virtio"}},
								},
							},
							Interfaces: interfaces,
						},
						Resources: kubevirtv1.ResourceRequirements{
							Requests: *requestsAndLimits,
							Limits:   *requestsAndLimits,
						},
					},
					TerminationGracePeriodSeconds: &terminationGracePeriodSeconds,
					Volumes: []kubevirtv1.Volume{
						{
							Name: "datavolumedisk",
							VolumeSource: kubevirtv1.VolumeSource{
								DataVolume: &kubevirtv1.DataVolumeSource{
									Name: machineName,
								},
							},
						},
						{
							Name: "cloudinitdisk",
							VolumeSource: kubevirtv1.VolumeSource{
								CloudInitNoCloud: &kubevirtv1.CloudInitNoCloudSource{
									UserDataSecretRef: &corev1.LocalObjectReference{
										Name: userdataSecretName,
									},
									NetworkData: networkData,
								},
							},
						},
					},
					DNSPolicy: dnsPolicy,
					DNSConfig: dnsConfig,
					Networks:  networks,
				},
			},
			DataVolumeTemplates: []cdi.DataVolume{
				dataVolumeTemplate,
			},
		},
	}

	if err := c.Create(ctx, virtualMachine); err != nil {
		return "", fmt.Errorf("failed to create VirtualMachine: %v", err)
	}

	userDataSecret := &corev1.Secret{
		ObjectMeta: metav1.ObjectMeta{
			Name:            userdataSecretName,
			Namespace:       virtualMachine.Namespace,
			OwnerReferences: []metav1.OwnerReference{*metav1.NewControllerRef(virtualMachine, kubevirtv1.VirtualMachineGroupVersionKind)},
		},
		Data: map[string][]byte{"userdata": []byte(userData)},
	}

	if err := c.Create(ctx, userDataSecret); err != nil {
		return "", fmt.Errorf("failed to create secret for userdata: %v", err)
	}

	return encodeProviderID(machineName), nil
}

// DeleteMachine deletes the Kubevirt virtual machine with the given name.
func (p PluginSPIImpl) DeleteMachine(ctx context.Context, machineName, _ string, _ *api.KubeVirtProviderSpec, secret *corev1.Secret) (foundProviderID string, err error) {
	c, namespace, err := p.cf.GetClient(secret)
	if err != nil {
		return "", fmt.Errorf("failed to create client: %v", err)
	}

	virtualMachine, err := p.getVM(ctx, c, machineName, namespace)
	if err != nil {
		if clouderrors.IsMachineNotFoundError(err) {
			klog.V(2).Infof("skip VirtualMachine evicting, VirtualMachine instance %s is not found", machineName)
			return "", nil
		}
		return "", err
	}

	if err := client.IgnoreNotFound(c.Delete(ctx, virtualMachine)); err != nil {
		return "", fmt.Errorf("failed to delete VirtualMachine %v: %v", machineName, err)
	}
	return encodeProviderID(virtualMachine.Name), nil
}

// GetMachineStatus fetches the provider id of the Kubevirt virtual machine with the given name.
func (p PluginSPIImpl) GetMachineStatus(ctx context.Context, machineName, _ string, _ *api.KubeVirtProviderSpec, secret *corev1.Secret) (foundProviderID string, err error) {
	c, namespace, err := p.cf.GetClient(secret)
	if err != nil {
		return "", fmt.Errorf("failed to create client: %v", err)
	}

	virtualMachine, err := p.getVM(ctx, c, machineName, namespace)
	if err != nil {
		return "", err
	}

	return encodeProviderID(virtualMachine.Name), nil
}

// ListMachines lists the provider ids of all Kubevirt virtual machines.
func (p PluginSPIImpl) ListMachines(ctx context.Context, providerSpec *api.KubeVirtProviderSpec, secret *corev1.Secret) (providerIDList map[string]string, err error) {
	c, namespace, err := p.cf.GetClient(secret)
	if err != nil {
		return nil, fmt.Errorf("failed to create client: %v", err)
	}

	var vmLabels = map[string]string{}
	if len(providerSpec.Tags) > 0 {
		vmLabels = providerSpec.Tags
	}

	virtualMachineList, err := p.listVMs(ctx, c, namespace, vmLabels)
	if err != nil {
		return nil, err
	}

	var providerIDs = make(map[string]string, len(virtualMachineList.Items))
	for _, virtualMachine := range virtualMachineList.Items {
		providerIDs[encodeProviderID(virtualMachine.Name)] = virtualMachine.Name
	}

	return providerIDs, nil
}

// ShutDownMachine shuts down the Kubevirt virtual machine with the given name by setting its spec.running field to false.
func (p PluginSPIImpl) ShutDownMachine(ctx context.Context, machineName, _ string, _ *api.KubeVirtProviderSpec, secret *corev1.Secret) (foundProviderID string, err error) {
	c, namespace, err := p.cf.GetClient(secret)
	if err != nil {
		return "", fmt.Errorf("failed to create client: %v", err)
	}

	virtualMachine, err := p.getVM(ctx, c, machineName, namespace)
	if err != nil {
		return "", err
	}

	virtualMachine.Spec.Running = utilpointer.BoolPtr(false)
	if err := retry.RetryOnConflict(retry.DefaultBackoff, func() error {
		return c.Update(ctx, virtualMachine)
	}); err != nil {
		return "", fmt.Errorf("failed to update VirtualMachine running state: %v", err)
	}

	return encodeProviderID(virtualMachine.Name), nil
}

func (p PluginSPIImpl) getVM(ctx context.Context, c client.Client, machineName, namespace string) (*kubevirtv1.VirtualMachine, error) {
	virtualMachine := &kubevirtv1.VirtualMachine{}
	if err := c.Get(ctx, types.NamespacedName{Namespace: namespace, Name: machineName}, virtualMachine); err != nil {
		if kerrors.IsNotFound(err) {
			return nil, &clouderrors.MachineNotFoundError{
				Name: machineName,
			}
		}
		return nil, fmt.Errorf("failed to get VirtualMachine: %v", err)
	}
	return virtualMachine, nil
}

func (p PluginSPIImpl) listVMs(ctx context.Context, c client.Client, namespace string, vmLabels map[string]string) (*kubevirtv1.VirtualMachineList, error) {
	virtualMachineList := &kubevirtv1.VirtualMachineList{}
	opts := []client.ListOption{client.InNamespace(namespace)}
	if len(vmLabels) > 0 {
		opts = append(opts, client.MatchingLabels(vmLabels))
	}
	if err := c.List(ctx, virtualMachineList, opts...); err != nil {
		return nil, fmt.Errorf("failed to list VirtualMachines: %v", err)
	}
<<<<<<< HEAD
	return virtualMachineList, nil
=======

	return encodeProviderID(string(virtualMachine.UID)), nil
}

func (p PluginSPIImpl) getDataVolume(ctx context.Context, c client.Client, dataVolumeName, namespace string) (string, error) {
	dataVolume := &cdi.DataVolume{}
	if err := c.Get(ctx, types.NamespacedName{Namespace: namespace, Name: dataVolumeName}, dataVolume); err != nil {
		if kerrors.IsNotFound(err) {
			return "", nil
		}
		return "", fmt.Errorf("failed to get DataVolume: %v", err)
	}

	return dataVolume.Name, nil
>>>>>>> 22b8fbaf
}<|MERGE_RESOLUTION|>--- conflicted
+++ resolved
@@ -367,11 +367,7 @@
 	if err := c.List(ctx, virtualMachineList, opts...); err != nil {
 		return nil, fmt.Errorf("failed to list VirtualMachines: %v", err)
 	}
-<<<<<<< HEAD
 	return virtualMachineList, nil
-=======
-
-	return encodeProviderID(string(virtualMachine.UID)), nil
 }
 
 func (p PluginSPIImpl) getDataVolume(ctx context.Context, c client.Client, dataVolumeName, namespace string) (string, error) {
@@ -384,5 +380,4 @@
 	}
 
 	return dataVolume.Name, nil
->>>>>>> 22b8fbaf
 }